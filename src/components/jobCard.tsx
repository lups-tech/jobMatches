--- conflicted
+++ resolved
@@ -1,4 +1,3 @@
-<<<<<<< HEAD
 import { Button, Card, CardActions, CardContent, CardHeader, Collapse, IconButton, IconButtonProps, Typography, styled } from '@mui/material';
 import ExpandMoreIcon from '@mui/icons-material/ExpandMore';
 import FavoriteIcon from '@mui/icons-material/Favorite';
@@ -6,12 +5,7 @@
 import { Job } from '../types/externalTypes';
 import { useNavigate } from 'react-router-dom'; 
 import { useState } from 'react';
-=======
-import { Button, Card, CardActions, Typography } from '@mui/material';
-import { Job } from '../types/jobTechApiTypes';
-import { useNavigate } from 'react-router-dom'; 
-import axios from 'axios';
->>>>>>> e28e7abe
+
 
 interface IJobCard { jobInfo: Job }
 interface ExpandMoreProps extends IconButtonProps {
