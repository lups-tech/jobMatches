--- conflicted
+++ resolved
@@ -115,11 +115,7 @@
                         key={index}
                         data-te-chip-init
                         data-te-ripple-init
-<<<<<<< HEAD
-                        className="[word-wrap: break-word] whitespace-nowrap my-[5px] mr-4 flex h-[32px] items-center justify-center rounded-[16px] bg-[#f2efef] bg-opacity-70 px-[12px] py-0 text-[13px] font-normal normal-case leading-loose text-[#4f4f4f] shadow-none dark:bg-neutral-600 dark:text-neutral-200"
-=======
-                        className=" my-[5px] mr-4 flex h-[32px] items-center justify-center rounded-[16px] bg-[#f2efef] bg-opacity-70 px-[12px] py-0 text-[13px] font-normal normal-case leading-loose text-[#4f4f4f] shadow-none dark:bg-neutral-600 dark:text-neutral-200"
->>>>>>> 0dda1c12
+                        className="whitespace-nowrap my-[5px] mr-4 flex h-[32px] items-center justify-center rounded-[16px] bg-[#f2efef] bg-opacity-70 px-[12px] py-0 text-[13px] font-normal normal-case leading-loose text-[#4f4f4f] shadow-none dark:bg-neutral-600 dark:text-neutral-200"
                         style={{ width: `${chipWidth}px` }}
                         data-te-close="true"
                       >
