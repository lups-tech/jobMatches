import {
  Accordion,
  AccordionDetails,
  AccordionSummary,
  Button,
  Chip,
  Paper,
  Stack,
  Typography,
<<<<<<< HEAD
} from "@mui/material";
import { useQuery } from "@tanstack/react-query";
import axios from "axios";
import { useLocation } from "react-router-dom";
import { Matches } from "../types/scraperTypes";
import { Developer, Skill } from "../types/innerTypes"
import { Job } from "../types/jobTechApiTypes";
import ExpandMoreIcon from "@mui/icons-material/ExpandMore";
import EmailIcon from "@mui/icons-material/Email";
import { useState } from "react";
import { useAuth0 } from "@auth0/auth0-react";
import { cardColorLogic } from "../data/programmingLanguageColors";
import { mockDevelopers } from "../data/mockDevelopers";
import { mockSkills } from "../data/mockSkills";
=======
} from '@mui/material';
import { useQuery } from '@tanstack/react-query';
import axios from 'axios';
import { useLocation } from 'react-router-dom';
import { Matches } from '../types/scraperTypes';
import { Job } from '../types/jobTechApiTypes';
import ExpandMoreIcon from '@mui/icons-material/ExpandMore';
import EmailIcon from '@mui/icons-material/Email';
import { useState } from 'react';
import { useAuth0 } from '@auth0/auth0-react';
import { cardColorLogic } from '../data/programmingLanguageColors';
import { mockDevelopers } from '../data/mockDevelopers';
import { mockSkills } from '../data/mockSkills';
>>>>>>> 549805ed

const backendServer = import.meta.env.VITE_BE_SERVER;

type LocationState = {
  state: Job;
};

const fetchMatches = async (job: Job, accessToken: string) => {
  const jobDescription = { description: job.description.text };
  const res = await axios.post(`${backendServer}scraper`, jobDescription, {
    headers: {
      Authorization: `Bearer ${accessToken}`,
    },
  });
  return res.data;
};

const findMatchingSkills = (job: Job) => {
  const jobDescriptionStrArr = {
    description: job.description.text,
<<<<<<< HEAD
  }.description.toLowerCase().replace(/[^a-zA-Z0-9\s#]/g, '').split(" ")
  const matchingSkills = mockSkills.filter((skill) =>
    jobDescriptionStrArr.includes(skill.title.toLowerCase())
=======
  }.description.split(' ');
  const matchingSkills = mockSkills.filter((skill: any) =>
    jobDescriptionStrArr.includes(skill.title)
>>>>>>> 549805ed
  );
  return matchingSkills;
};

const sortMockDevelopers = (developers: Developer[], descriptionSkills: Skill[]) => {
  const orderedDevs: Developer[] = [];
  developers.map((dev: Developer) => {
    const devSkillsId = dev.skills.map((skill: Skill) => skill.id);
    const descriptionSkillsId = descriptionSkills.map((skill: Skill) => skill.id);
    const matchingSkills = devSkillsId.filter((skillId: string) =>
      descriptionSkillsId.includes(skillId)
    );
    dev.skillMatch = matchingSkills.length;
    if (matchingSkills.length > 0) {
      orderedDevs.push(dev);
    }
  });

  orderedDevs.sort((devA: Developer, devB: Developer) => {
    const devASkillMatches = devA.skillMatch;
    const devBSkillMatches = devB.skillMatch;

    return devBSkillMatches - devASkillMatches;
  });

  return orderedDevs;
};

const JobMatches = () => {
  const { state: jobInfo } = useLocation() as LocationState;
  const [isSaved, setIsSaved] = useState(false);
  const { getAccessTokenSilently, isAuthenticated } = useAuth0();

  const {
    isLoading,
    error,
    data: matches,
  } = useQuery<Matches, Error>({
    queryKey: ['developers'],
    queryFn: async () => {
      if (isAuthenticated) {
        const accessToken = await getAccessTokenSilently();
        return fetchMatches(jobInfo, accessToken);
      }
      const matchingSkills = findMatchingSkills(jobInfo);
      const developersSorted = sortMockDevelopers(
        mockDevelopers,
        matchingSkills
      );
      return {
        developers: developersSorted,
        jobSkills: matchingSkills,
      };
    },
  });
  if (isLoading) return 'Loading...';

  if (error) return 'An error has occurred: ' + error.message;

  const saveJobHandle = async () => {
    const accessToken = await getAccessTokenSilently();
    const createJobReq = {
      jobTechId: jobInfo.id,
      url: jobInfo.application_details.url,
      jobText: jobInfo.description.text,
      SelectedSkillIds: matches.jobSkills.map(jobSkill => jobSkill.id),
    };
    try {
      await axios.post(`${backendServer}api/jobs`, createJobReq, {
        headers: {
          Authorization: `Bearer ${accessToken}`,
        },
      });
      setIsSaved(true);
    } catch (error) {
      console.log('Error:', (error as Error).message);
    }
  };
  return (
    <div className="flex flex-col sm:flex-row gap-5 justify-center items-start">
      <div className="flex flex-col gap-5">
        <Accordion
          defaultExpanded
          square={true}
          elevation={1}
          sx={{
            maxWidth: 700,
            padding: 4,
            borderRadius: '24px',
          }}
        >
          <AccordionSummary
            expandIcon={<ExpandMoreIcon />}
            aria-controls="job-content"
            id="job-header"
          >
            <div>
              <Typography variant="h3">{jobInfo.headline}</Typography>
              <Typography variant="h6">{jobInfo.employer.name}</Typography>
              {jobInfo.application_details.url && (
                <Button
                  variant="outlined"
                  sx={{ marginTop: 2 }}
                  onClick={() => window.open(jobInfo.application_details.url)}
                >
                  Click here to apply
                </Button>
              )}
            </div>
          </AccordionSummary>
          <AccordionDetails>
            <div
              dangerouslySetInnerHTML={{
                __html: jobInfo.description.text_formatted,
              }}
              style={{ all: 'inherit' }}
            ></div>
          </AccordionDetails>
        </Accordion>
        {!isSaved ? (
          <Button variant="contained" onClick={saveJobHandle}>
            Save Job
          </Button>
        ) : (
          <Button variant="contained" disabled>
            Saved
          </Button>
        )}
      </div>
      <div className="max-w-md flex-grow">
        <Typography variant="h2">Best Matches</Typography>
<<<<<<< HEAD
        { matches.developers.length > 0 ? 
        matches.developers.map((dev) => (
=======
        {matches.developers.length > 0 ? (
          matches.developers.map(dev => (
            <Paper
              elevation={1}
              sx={{
                padding: 2,
                marginBottom: 2,
                borderRadius: 6,
                // Following logic is to color the dev card based on the first Programming Language they have
                backgroundColor: `${
                  cardColorLogic[
                    dev.skills.filter(
                      skill => skill.type === 'Programming Language'
                    ).length > 0
                      ? dev.skills.filter(
                          skill => skill.type === 'Programming Language'
                        )[0].title
                      : 'no_such_programming_skill'
                  ]
                }`,
              }}
              key={dev.id}
            >
              <Typography variant="h5">{dev.name}</Typography>
              <Typography variant="body1">
                <EmailIcon fontSize="small" sx={{ marginRight: 1 }} />
                {dev.email}
              </Typography>
              <Stack spacing={1} direction="row">
                {dev.skills
                  .filter(skill =>
                    matches.jobSkills.some(jobSkill => jobSkill.id === skill.id)
                  )
                  .map(skill => (
                    <Chip label={skill.title} size="small" key={skill.id} />
                  ))}
              </Stack>
            </Paper>
          ))
        ) : (
>>>>>>> 549805ed
          <Paper
            elevation={1}
            sx={{
              padding: 2,
              marginBottom: 2,
              borderRadius: 6,
              // Following logic is to color the dev card based on the first Programming Language they have
              backgroundColor: 'white',
            }}
          >
            <Typography variant="h5">No good matches</Typography>
          </Paper>
        )}
      </div>
    </div>
  );
};

export default JobMatches;<|MERGE_RESOLUTION|>--- conflicted
+++ resolved
@@ -7,7 +7,6 @@
   Paper,
   Stack,
   Typography,
-<<<<<<< HEAD
 } from "@mui/material";
 import { useQuery } from "@tanstack/react-query";
 import axios from "axios";
@@ -22,21 +21,6 @@
 import { cardColorLogic } from "../data/programmingLanguageColors";
 import { mockDevelopers } from "../data/mockDevelopers";
 import { mockSkills } from "../data/mockSkills";
-=======
-} from '@mui/material';
-import { useQuery } from '@tanstack/react-query';
-import axios from 'axios';
-import { useLocation } from 'react-router-dom';
-import { Matches } from '../types/scraperTypes';
-import { Job } from '../types/jobTechApiTypes';
-import ExpandMoreIcon from '@mui/icons-material/ExpandMore';
-import EmailIcon from '@mui/icons-material/Email';
-import { useState } from 'react';
-import { useAuth0 } from '@auth0/auth0-react';
-import { cardColorLogic } from '../data/programmingLanguageColors';
-import { mockDevelopers } from '../data/mockDevelopers';
-import { mockSkills } from '../data/mockSkills';
->>>>>>> 549805ed
 
 const backendServer = import.meta.env.VITE_BE_SERVER;
 
@@ -57,15 +41,10 @@
 const findMatchingSkills = (job: Job) => {
   const jobDescriptionStrArr = {
     description: job.description.text,
-<<<<<<< HEAD
   }.description.toLowerCase().replace(/[^a-zA-Z0-9\s#]/g, '').split(" ")
   const matchingSkills = mockSkills.filter((skill) =>
     jobDescriptionStrArr.includes(skill.title.toLowerCase())
-=======
-  }.description.split(' ');
-  const matchingSkills = mockSkills.filter((skill: any) =>
-    jobDescriptionStrArr.includes(skill.title)
->>>>>>> 549805ed
+
   );
   return matchingSkills;
 };
@@ -197,10 +176,7 @@
       </div>
       <div className="max-w-md flex-grow">
         <Typography variant="h2">Best Matches</Typography>
-<<<<<<< HEAD
-        { matches.developers.length > 0 ? 
-        matches.developers.map((dev) => (
-=======
+
         {matches.developers.length > 0 ? (
           matches.developers.map(dev => (
             <Paper
@@ -241,7 +217,6 @@
             </Paper>
           ))
         ) : (
->>>>>>> 549805ed
           <Paper
             elevation={1}
             sx={{
