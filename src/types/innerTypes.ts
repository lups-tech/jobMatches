--- conflicted
+++ resolved
@@ -13,24 +13,16 @@
   isRequired: boolean
 };
 
-<<<<<<< HEAD
 export type FilterFormValues = {
   searchKeyword: string;
   skillsFilter: string[];
   regionFilter: Region[];
   isExperienced?: boolean;
-=======
-type Skills = {
-  id: string;
-  title: string;
-  type: string;
-};
 
 export type Developer = {
   id: string;
   name: string;
   email: string;
-  skills: Skills[];
+  skills: Skill[];
   skillMatch: number;
->>>>>>> 5fdf8782
 };